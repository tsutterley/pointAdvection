#!/usr/bin/env python3
# -*- coding: utf-8 -*-
"""
advection.py
Written by Tyler Sutterley (10/2022)
Routines for advecting ice parcels using velocity estimates

PYTHON DEPENDENCIES:
    numpy: Scientific Computing Tools For Python
        https://numpy.org
        https://numpy.org/doc/stable/user/numpy-for-matlab-users.html
    scipy: Scientific Tools for Python
        https://docs.scipy.org/doc/
    netCDF4: Python interface to the netCDF C library
         https://unidata.github.io/netcdf4-python/netCDF4/index.html
    gdal: Pythonic interface to the Geospatial Data Abstraction Library (GDAL)
        https://pypi.python.org/pypi/GDAL/
    matplotlib: Python 2D plotting library
        http://matplotlib.org/
        https://github.com/matplotlib/matplotlib
    pointCollection: Utilities for organizing and manipulating point data
        https://github.com/SmithB/pointCollection

UPDATE HISTORY:
    Updated 10/2022: added option to plot divergence of velocity field
    Updated 08/2022: verify datatype of imported velocity fields
        add interpolation and plot routines for unstructured meshes
        place some imports within try/except statements
    Updated 06/2022: added velocity and streamline plot routine
        using numpy nan_to_num function to convert NaN values
    Updated 05/2022: verify that input spatial coordinates are doubles
    Updated 04/2022: updated docstrings to numpy documentation format
    Updated 02/2022: converted to a python class using pointCollection
        added spline and regular grid interpolators
    Updated 02/2018: added catch for points outside image extents
        added adaptive Runge-Kutta-Fehlberg method
    Written 01/2018
"""

import os
import io
import re
import copy
import logging
import warnings
import numpy as np
import scipy.interpolate
import scipy.spatial
import matplotlib.pyplot as plt
import matplotlib.tri as mtri
# attempt imports
try:
    import pointCollection as pc
except (ImportError, ModuleNotFoundError) as e:
    warnings.filterwarnings("always")
    warnings.warn("pointCollection not available")
    warnings.warn("Some functions will throw an exception if called")
# ignore warnings
warnings.filterwarnings("ignore")

class advection():
    """
    Data class for advecting ice parcels using velocity estimates

    Attributes
    ----------
    x: float
        x-coordinates
    y: float
        y-coordinates
    t: float
        time coordinates
    x0: float or NoneType, default None
        Final x-coordinate after advection
    y0: float or NoneType, default None
        Final y-coordinate after advection
    t0: float, default 0.0
        Ending time for advection
<<<<<<< HEAD
    velocity: obj
        ``pointCollection`` object of velocity fields

        Can be type ``grid`` or ``mesh``
=======
    streak: dict
        path traversed during advection (set kwarg 'streak' to true 
                        in translate methods to enable)
    grid: obj
        pointCollection grid object of velocity fields
>>>>>>> 6e8bd1ec
    filename: str
        input filename of velocity file
    integrator: str
        Advection function

            - ``'euler'``
            - ``'RK4'``
            - ``'RKF45'``
    method: str
        Interpolation method for velocities

            - ``'bilinear'``: quick bilinear interpolation
            - ``'spline'``: scipy bivariate spline interpolation
            - ``'linear'``, ``'nearest'``: scipy regular grid interpolations
            - ``'linearND'``, ``'nearestND'``: scipy unstructured N-dimensional interpolations
    interpolant: obj
        Interpolation function for velocity fields
    fill_value: float or NoneType, default np.nan
        invalid value for output data
    """
    np.seterr(invalid='ignore')
    def __init__(self, **kwargs):
        # set default keyword arguments
        kwargs.setdefault('x', None)
        kwargs.setdefault('y', None)
        kwargs.setdefault('t', None)
        kwargs.setdefault('t0', 0.0)
        kwargs.setdefault('integrator', 'RK4')
        kwargs.setdefault('method', 'bilinear')
        kwargs.setdefault('fill_value', np.nan)
        # set default class attributes
        self.x=np.atleast_1d(kwargs['x']).astype('f8')
        self.y=np.atleast_1d(kwargs['y']).astype('f8')
        self.t=kwargs['t']
        self.x0=None
        self.y0=None
        self.t0=kwargs['t0']
<<<<<<< HEAD
        self.velocity=None
=======
        self.streak={'x':[], 'y':[],'t':[]}
        self.grid=None
>>>>>>> 6e8bd1ec
        self.filename=None
        self.integrator=copy.copy(kwargs['integrator'])
        self.method=copy.copy(kwargs['method'])
        self.interpolant={}
        self.fill_value=kwargs['fill_value']
        
    def __update_streak__(self, t, **kwargs):
        """
        Update the streakline during flow tracing.  
        """
        if kwargs['streak']:
            self.streak['x'] += [self.x0.copy()]
            self.streak['y'] += [self.y0.copy()]
            self.streak['t'] += [t.copy()]
        
    def case_insensitive_filename(self, filename):
        """
        Searches a directory for a filename without case dependence

        Parameters
        ----------
        filename: str
            input filename
        """
        # check if filename is open file object
        if isinstance(filename, io.IOBase):
            self.filename = copy.copy(filename)
        else:
            # tilde-expand input filename
            self.filename = os.path.expanduser(filename)
            # check if file presently exists with input case
            if not os.access(self.filename,os.F_OK):
                # search for filename without case dependence
                basename = os.path.basename(filename)
                directory = os.path.dirname(os.path.expanduser(filename))
                f = [f for f in os.listdir(directory) if re.match(basename,f,re.I)]
                if not f:
                    errmsg = '{0} not found in file system'.format(filename)
                    raise FileNotFoundError(errmsg)
                self.filename = os.path.join(directory,f.pop())
        # print filename
        logging.debug(self.filename)
        return self
    
    # PURPOSE: read geotiff velocity file and extract x and y velocities
    def from_geotiff(self, filename, bounds=None, buffer=5e4,
        scale=1.0/31557600.0):
        """
        Read geotiff velocity file and extract x and y velocities

        Parameters
        ----------
        filename: str
            geotiff velocity file
        bounds: list or NoneType, default None
            boundaries to read: ``[[xmin, xmax], [ymin, ymax]]``

            If not specified, read around input points
        buffer: float, default 5e4
            Buffer around input points for extracting velocity fields
        scale: float, default 1.0/31557600.0
            scaling factor for converting velocities to m/s

            defaults to converting from m/yr
        """
        # find input geotiff velocity file
        self.case_insensitive_filename(filename)
        # x and y limits (buffered maximum and minimum)
        if bounds is None:
            bounds = self.buffered_bounds(buffer)
        # read input velocity file from geotiff
        UV = pc.grid.data().from_geotif(self.filename,
            bands=[1,2], bounds=bounds)
        # return the input velocity field as new point collection object
        # use scale to convert from m/yr to m/s
        self.velocity = pc.grid.data().from_dict(dict(x=UV.x, y=UV.y,
            U=UV.z[:,:,0]*scale, V=UV.z[:,:,1]*scale))
        # copy projection from geotiff to output pc object
        self.velocity.projection = copy.copy(UV.projection)
        # set the spacing and dimensions of grid
        dx = self.velocity.x[1] - self.velocity.x[0]
        dy = self.velocity.y[1] - self.velocity.y[0]
        setattr(self.velocity, 'spacing', (dx, dy))
        setattr(self.velocity, 'ndim', self.velocity.U.ndim)
        setattr(self.velocity, 'type', 'grid')
        return self

    # PURPOSE: read netCDF4 velocity file and extract x and y velocities
    def from_nc(self, filename, field_mapping=dict(U='VX', V='VY'),
        group=None, bounds=None, buffer=5e4, scale=1.0/31557600.0):
        """
        Read netCDF4 velocity file and extract x and y velocities

        Parameters
        ----------
        filename: str
            netCDF4 velocity file
        field_mapping: dict, default {'U':'VX', 'V':'VY'}
            mapping between netCDF4 and output field variables
        group: str or NoneType, default None
            netCDF4 group to extract variables
        bounds: list or NoneType, default None
            boundaries to read: ``[[xmin, xmax], [ymin, ymax]]``

            If not specified, read around input points
        buffer: float, default 5e4
            Buffer around input points for extracting velocity fields
        scale: float, default 1.0/31557600.0
            scaling factor for converting velocities to m/s

            defaults to converting from m/yr
        """
        # find input netCDF4 velocity file
        self.case_insensitive_filename(filename)
        # x and y limits (buffered maximum and minimum)
        if bounds is None:
            bounds = self.buffered_bounds(buffer)
        # read input velocity file from netCDF4
        self.velocity = pc.grid.data().from_nc(self.filename,
            field_mapping=field_mapping, group=group,
            bounds=bounds)
        # swap orientation of axes
        setattr(self.velocity, 'ndim', self.velocity.U.ndim)
        if (self.velocity.t_axis == 0) and (self.velocity.ndim == 3):
            self.velocity.U = np.transpose(self.velocity.U, axes=(1,2,0))
            self.velocity.V = np.transpose(self.velocity.V, axes=(1,2,0))
            self.velocity.t_axis = 2
        # create mask for invalid velocity points
        mask = ((self.velocity.U.data == self.velocity.fill_value) & \
            (self.velocity.V.data == self.velocity.fill_value))
        # check if any grid values are nan
        mask |= np.isnan(self.velocity.U.data) | np.isnan(self.velocity.V.data)
        # use scale to convert from m/yr to m/s
        self.velocity.U = scale*np.array(self.velocity.U, dtype=float)
        self.velocity.V = scale*np.array(self.velocity.V, dtype=float)
        # update fill values in velocity grids
        self.velocity.U[mask] = self.fill_value
        self.velocity.V[mask] = self.fill_value
        # set the spacing of grid
        dx = self.velocity.x[1] - self.velocity.x[0]
        dy = self.velocity.y[1] - self.velocity.y[0]
        setattr(self.velocity, 'spacing', (dx, dy))
        setattr(self.velocity, 'type', 'grid')
        return self

    # PURPOSE: build a data object from a list of other data objects
    def from_list(self, D_list, sort=False, bounds=None, buffer=5e4,
        scale=1.0/31557600.0):
        """
        Build a data object from a list of other data objects

        Parameters
        ----------
        D_list: list
            ``pointCollection`` grid objects
        sort: bool, default False
            sort the list of data objects before merging
        bounds: list or NoneType, default None
            boundaries to read: ``[[xmin, xmax], [ymin, ymax]]``

            If not specified, read around input points
        buffer: float, default 5e4
            Buffer around input points for extracting velocity fields
        scale: float, default 1.0/31557600.0
            scaling factor for converting velocities to m/s

            defaults to converting from m/yr
        """
        # x and y limits (buffered maximum and minimum)
        if bounds is None:
            bounds = self.buffered_bounds(buffer)
        # read input velocity data from grid objects
        self.velocity = pc.grid.data().from_list(D_list, sort=sort)
        # crop grid data to bounds
        self.velocity.crop(bounds[0],bounds[1])
        # swap orientation of axes
        setattr(self.velocity, 'ndim', self.velocity.U.ndim)
        if (self.velocity.t_axis == 0) and (self.velocity.ndim == 3):
            self.velocity.U = np.transpose(self.velocity.U, axes=(1,2,0))
            self.velocity.V = np.transpose(self.velocity.V, axes=(1,2,0))
            self.velocity.t_axis = 2
        # use scale to convert from m/yr to m/s
        self.velocity.U *= scale
        self.velocity.V *= scale
        # update fill values in velocity grids
        mask = np.isnan(self.velocity.U) | np.isnan(self.velocity.V)
        self.velocity.U[mask] = self.fill_value
        self.velocity.V[mask] = self.fill_value
        # set the spacing of grid
        dx = self.velocity.x[1] - self.velocity.x[0]
        dy = self.velocity.y[1] - self.velocity.y[0]
        setattr(self.velocity, 'spacing', (dx, dy))
        setattr(self.velocity, 'type', 'grid')
        return self

    # PURPOSE: translate a parcel between two times using an advection function
    def translate_parcel(self, **kwargs):
        """
        Translates a parcel between two times using an advection function

        Parameters
        ----------
        integrator: str
            Advection function

                - ``'euler'``
                - ``'RK4'``
                - ``'RKF45'``
        method: str
            Interpolation method for velocities

                - ``'bilinear'``: quick bilinear interpolation
                - ``'spline'``: scipy bivariate spline interpolation
                - ``'linear'``, ``'nearest'``: scipy regular grid interpolations
                - ``'linearND'``, ``'nearestND'``: scipy unstructured N-dimensional interpolations
        step: int or float, default 1
            Temporal step size in days
        t0: float, default 0.0
            Ending time for advection
        """
        # set default keyword arguments
        kwargs.setdefault('integrator', self.integrator)
        kwargs.setdefault('method', self.method)
        kwargs.setdefault('step', 1)
        kwargs.setdefault('t0', self.t0)
        kwargs.setdefault('streak', False)
        # check that there are points within the velocity file
        if not self.inside_polygon(self.x,self.y).any():
            raise ValueError('No points within ice velocity image')
        # update advection class attributes
        if (kwargs['integrator'] != self.integrator):
            self.integrator = copy.copy(kwargs['integrator'])
        if (kwargs['method'] != self.method):
            self.method = copy.copy(kwargs['method'])
        if (kwargs['t0'] != self.t0):
            self.t0 = np.copy(kwargs['t0'])
        # advect the parcel every step days
        # (using closest number of iterations)
        seconds = (kwargs['step']*86400.0)
        # calculate the number of steps to advect the dataset
        if (np.min(self.t0) < np.min(self.t)):
            # maximum number of steps to advect backwards in time
            n_steps = np.abs(np.max(self.t) - np.min(self.t0))/seconds
        elif (np.max(self.t0) > np.max(self.t)):
            # maximum number of steps to advect forward in time
            n_steps = np.abs(np.max(self.t0) - np.min(self.t))/seconds
        else:
            # average number of steps between the two datasets
            n_steps = np.abs(np.mean(self.t0) - np.mean(self.t))/seconds
        # check input advection functions
        kwargs.update({'N':np.int64(n_steps)})
        if (self.integrator == 'euler'):
            # euler: Explicit Euler method
            return self.euler(**kwargs)
        elif (self.integrator == 'RK4'):
            # RK4: Fourth-order Runge-Kutta method
            return self.RK4(**kwargs)
        elif (self.integrator == 'RKF45'):
            # RKF45: adaptive Runge-Kutta-Fehlberg 4(5) method
            return self.RKF45(**kwargs)
        else:
            raise ValueError('Invalid advection function')

    # PURPOSE: Advects parcels using an Explicit Euler integration
    def euler(self, **kwargs):
        """
        Advects parcels using an Explicit Euler integration

        Parameters
        ----------
        N: int, default 1
            Number of integration steps
        """
        # set default keyword options
        kwargs.setdefault('N', 1)
        # translate parcel from time 1 to time 2 at time step
        dt = (self.t0 - self.t)/np.float64(kwargs['N'])
        self.x0 = np.copy(self.x)
        self.y0 = np.copy(self.y)
        # keep track of time for 3-dimensional interpolations
        t = np.copy(self.t)
        self.__update_streak__(t, **kwargs)
        for i in range(kwargs['N']):           
            u1, v1 = self.interpolate(x=self.x0, y=self.y0, t=t)
            self.x0 += u1*dt
            self.y0 += v1*dt
            # add to time
            t += dt
            self.__update_streak__(t, **kwargs)

        # return the translated coordinates
        return self

    # PURPOSE: Advects parcels using a fourth-order Runge-Kutta integration
    def RK4(self, **kwargs):
        """
        Advects parcels using a fourth-order Runge-Kutta integration

        Parameters
        ----------
        N: int, default 1
            Number of integration steps
        """
        # set default keyword options
        kwargs.setdefault('N', 1)
        # translate parcel from time 1 to time 2 at time step
        dt = (self.t0 - self.t)/np.float64(kwargs['N'])
        self.x0 = np.copy(self.x)
        self.y0 = np.copy(self.y)
        self.__update_streak__(self.t, **kwargs)
        # keep track of time for 3-dimensional interpolations
        t = np.copy(self.t)
        for i in range(kwargs['N']):
            u1, v1 = self.interpolate(x=self.x0, y=self.y0, t=t)
            x2, y2 = (self.x0 + 0.5*u1*dt, self.y0 + 0.5*v1*dt)
            u2, v2 = self.interpolate(x=x2, y=y2, t=t)
            x3, y3 = (self.x0 + 0.5*u2*dt, self.y0 + 0.5*v2*dt)
            u3, v3 = self.interpolate(x=x3, y=y3, t=t)
            x4, y4 = (self.x0 + u3*dt, self.y0 + v3*dt)
            u4, v4 = self.interpolate(x=x4, y=y4, t=t)
            self.x0 += dt*(u1 + 2.0*u2 + 2.0*u3 + u4)/6.0
            self.y0 += dt*(v1 + 2.0*v2 + 2.0*v3 + v4)/6.0
            # add to time
            t += dt
            self.__update_streak__(t, **kwargs)

        # return the translated coordinates
        return self

    # PURPOSE: Advects parcels using a Runge-Kutta-Fehlberg integration
    def RKF45(self, **kwargs):
        """
        Advects parcels using a Runge-Kutta-Fehlberg 4(5) integration

        Parameters
        ----------
        N: int, default 1
            Number of integration steps
        """
        # set default keyword options
        kwargs.setdefault('N', 1)
        # coefficients in Butcher tableau for Runge-Kutta-Fehlberg 4(5) method
        b4 = [25.0/216.0, 0.0, 1408.0/2565.0, 2197.0/4104.0, -1.0/5.0, 0.0]
        b5 = [16.0/135.0, 0.0, 6656.0/12825.0, 28561.0/56430.0, -9.0/50.0, 2.0/55.0]
        # using an adaptive step size:
        # iterate solution until the difference is less than the tolerance
        # difference between the 4th and 5th order solutions
        sigma = np.inf
        # tolerance for solutions
        tolerance = 5e-2
        # multiply scale by factors of 2 until iteration reaches tolerance level
        scale = 1
        self.x0 = np.copy(self.x)
        self.y0 = np.copy(self.y)
        self.__update_streak__(self.t, **kwargs)
        
        # while the difference (sigma) is greater than the tolerance
        while (sigma > tolerance) or np.isnan(sigma):
            # translate parcel from time 1 to time 2 at time step
            dt = (self.t0 - self.t)/np.float64(scale*kwargs['N'])
            X4OA, Y4OA = (np.copy(self.x), np.copy(self.y))
            X5OA, Y5OA = (np.copy(self.x), np.copy(self.y))
            # keep track of time for 3-dimensional interpolations
            t = np.copy(self.t)
            for i in range(scale*kwargs['N']):
                # calculate fourth order accurate solutions
                u4, v4 = self.RFK45_velocities(X4OA, Y4OA, dt, t=t)
                X4OA += dt*np.dot(b4, u4)
                Y4OA += dt*np.dot(b4, v4)
                # calculate fifth order accurate solutions
                u5, v5 = self.RFK45_velocities(X5OA, Y5OA, dt, t=t)
                X5OA += dt*np.dot(b5, u5)
                Y5OA += dt*np.dot(b5, v5)
                # add to time
                t += dt
            # calculate difference between 4th and 5th order accurate solutions
            i, = np.nonzero(np.isfinite(X4OA) & np.isfinite(Y4OA))
            num = np.count_nonzero(np.isfinite(X4OA) & np.isfinite(Y4OA))
            sigma = np.sqrt(np.sum((X5OA[i]-X4OA[i])**2 + (Y5OA[i]-Y4OA[i])**2)/num)
            # if sigma is less than the tolerance: save xi and yi coordinates
            # else: multiply scale by factors of 2 and re-run iteration
            if (sigma <= tolerance) or np.isnan(sigma):
                self.x0,self.y0 = (np.copy(X4OA), np.copy(Y4OA))
                self.__update_streak__(t, **kwargs)
            else:
                scale *= 2
        # return the translated coordinates
        return self

    # PURPOSE: calculates X and Y velocities for Runge-Kutta-Fehlberg 4(5) method
    def RFK45_velocities(self, xi, yi, dt, **kwargs):
        """
        Calculates X and Y velocities for Runge-Kutta-Fehlberg 4(5) method

        Parameters
        ----------
        xi: float
            x-coordinates
        yi: float
            y-coordinates
        dt: float
            integration time step size
        t: float or NoneType, default None
            time coordinates
        """
        kwargs.setdefault('t', None)
        # Butcher tableau for Runge-Kutta-Fehlberg 4(5) method
        A = np.array([[1.0/4.0, 0.0, 0.0, 0.0, 0.0],
            [3.0/32.0, 9.0/32.0, 0.0, 0.0, 0.0],
            [1932.0/2197.0, -7200.0/2197.0, 7296.0/2197.0, 0.0, 0.0],
            [439.0/216.0, -8.0, 3680.0/513.0, -845.0/4104.0, 0.0],
            [-8.0/27.0, 2.0, -3544.0/2565.0, 1859.0/4104.0, -11.0/40.0]])
        # calculate velocities and parameters for iteration
        u1, v1 = self.interpolate(x=xi, y=yi, t=kwargs['t'])
        x2 = xi + A[0,0]*u1*dt
        y2 = yi + A[0,0]*v1*dt
        u2, v2 = self.interpolate(x=x2, y=y2, t=kwargs['t'])
        x3 = xi + (A[1,0]*u1 + A[1,1]*u2)*dt
        y3 = yi + (A[1,0]*v1 + A[1,1]*v2)*dt
        u3, v3 = self.interpolate(x=x3, y=y3, t=kwargs['t'])
        x4 = xi + (A[2,0]*u1 + A[2,1]*u2 + A[2,2]*u3)*dt
        y4 = yi + (A[2,0]*v1 + A[2,1]*v2 + A[2,2]*v3)*dt
        u4, v4 = self.interpolate(x=x4, y=y4, t=kwargs['t'])
        x5 = xi + (A[3,0]*u1 + A[3,1]*u2 + A[3,2]*u3 + A[3,3]*u4)*dt
        y5 = yi + (A[3,0]*v1 + A[3,1]*v2 + A[3,2]*v3 + A[3,3]*v4)*dt
        u5, v5 = self.interpolate(x=x5, y=y5, t=kwargs['t'])
        x6 = xi + (A[4,0]*u1 + A[4,1]*u2 + A[4,2]*u3 + A[4,3]*u4 + A[4,4]*u5)*dt
        y6 = yi + (A[4,0]*v1 + A[4,1]*v2 + A[4,2]*v3 + A[4,3]*v4 + A[4,4]*v5)*dt
        u6, v6 = self.interpolate(x=x6, y=y6, t=kwargs['t'])
        return (np.array([u1,u2,u3,u4,u5,u6]), np.array([v1,v2,v3,v4,v5,v6]))

    def buffered_bounds(self, buffer=5e4):
        """
        Calculates the bounding box including a buffer distance
        """
        xmin = np.floor(self.x.min()) - buffer
        xmax = np.ceil(self.x.max()) + buffer
        ymin = np.floor(self.y.min()) - buffer
        ymax = np.ceil(self.y.max()) + buffer
        return [[xmin,xmax], [ymin,ymax]]

    @property
    def distance(self):
        """
        Calculates displacement between the start and end coordinates

        Returns
        -------
        dist: float
            Eulerian distance between start and end points
        """
        try:
            dist = np.sqrt((self.x0 - self.x)**2 + (self.y0 - self.y)**2)
        except Exception as e:
            return None
        else:
            return dist

    # PURPOSE: check a specified 2D point is inside a specified 2D polygon
    def inside_polygon(self, x, y, threshold=0.01):
        """
        Indicates whether a specified 2D point is inside a specified 2D polygon

        Parameters
        ----------
        x: float
            x-coordinates to query
        y: float
            y-coordinates to query
        threshold: float, default 0.01
            Minimum angle for checking if inside polygon

        Returns
        -------
        flag: bool
            Flag specifying if point is within polygon

                - ``True`` for points within polygon,
                - ``False`` for points outside polygon
        """
        # create numpy arrays for 2D points
        x = np.atleast_1d(x)
        y = np.atleast_1d(y)
        nn = len(x)
        # get points for polygon
        if (self.velocity.type == 'grid'):
            # create polygon with the extents of the image
            xmin,xmax,ymin,ymax = self.velocity.extent
            xpts = np.array([xmin, xmax, xmax, xmin, xmin])
            ypts = np.array([ymin, ymin, ymax, ymax, ymin])
        elif (self.velocity.type == 'mesh'):
            # create polygon with convex hull of points
            points = np.c_[self.velocity.x, self.velocity.y]
            hull = scipy.spatial.ConvexHull(points)
            xpts = points[hull.vertices, 0]
            ypts = points[hull.vertices, 1]
        # check dimensions of polygon points
        if (xpts.ndim != 1):
            raise ValueError('X coordinates of polygon not a vector.')
        if (ypts.ndim != 1):
            raise ValueError('Y coordinates of polygon not a vector.')
        if (len(xpts) != len(ypts)):
            raise ValueError('Incompatable vector dimensions.')
        # maximum possible number of vertices in polygon
        N = len(xpts)
        # Close the polygon if not already closed
        if not np.isclose(xpts[-1],xpts[0]) and not np.isclose(ypts[-1],ypts[0]):
            xpts = np.append(xpts,xpts[0])
            ypts = np.append(ypts,ypts[0])
        else:
            # remove 1 from number of vertices
            N -= 1
        # Calculate dot and cross products of points to neighboring polygon points
        i = np.arange(N)
        X1 = np.dot(xpts[i][:,np.newaxis],np.ones((1,nn))) - \
            np.dot(np.ones((N,1)),x[np.newaxis,:])
        Y1 = np.dot(ypts[i][:,np.newaxis],np.ones((1,nn))) - \
            np.dot(np.ones((N,1)),y[np.newaxis,:])
        X2 = np.dot(xpts[i+1][:,np.newaxis],np.ones((1,nn))) - \
            np.dot(np.ones((N,1)),x[np.newaxis,:])
        Y2 = np.dot(ypts[i+1][:,np.newaxis],np.ones((1,nn))) - \
            np.dot(np.ones((N,1)),y[np.newaxis,:])
        # Dot-product
        dp = X1*X2 + Y1*Y2
        # Cross-product
        cp = X1*Y2 - Y1*X2
        # Calculate tangent of the angle between the two nearest adjacent points
        theta = np.arctan2(cp,dp)
        # If point is outside polygon then summation over all possible
        # angles will equal a small number (e.g. 0.01)
        flag = np.where(np.abs(np.sum(theta,axis=0)) > threshold, True, False)
        # Make a scalar value if there was only one input value
        if (nn == 1):
            return flag[0]
        else:
            return flag

    # PURPOSE: wrapper function for calling interpolation functions
    def interpolate(self, **kwargs):
        """
        Wrapper function for calling interpolation functions

        Returns
        -------
        U: float
            Velocity in x-direction
        V: float
            Velocity in y-direction
        """
        if (self.method == 'bilinear'):
            return self.bilinear_interpolation(**kwargs)
        elif (self.method == 'spline'):
            return self.spline_interpolation(**kwargs)
        elif (self.method in ('nearest','linear')):
            return self.regular_grid_interpolation(**kwargs)
        elif (self.method in ('nearestND','linearND')):
            return self.unstructured_interpolation(**kwargs)
        else:
            raise ValueError('Invalid interpolation function')

    # PURPOSE: use bilinear interpolation of velocities to coordinates
    def bilinear_interpolation(self, **kwargs):
        """
        Bilinearly interpolate U and V velocities to coordinates

        Parameters
        ----------
        x: float or NoneType, default None
            x-coordinates
        y: float or NoneType, default None
            y-coordinates
        fill_value: float, default np.nan
            Invalid value

        Returns
        -------
        U: float
            Velocity in x-direction
        V: float
            Velocity in y-direction
        """
        # set default keyword options
        kwargs.setdefault('x', None)
        kwargs.setdefault('y', None)
        kwargs.setdefault('fill_value', self.fill_value)
        # output bilinear interpolated data
        U = np.full_like(kwargs['x'], np.nan)
        V = np.full_like(kwargs['x'], np.nan)
        # only run interpolation if coordinates are finite
        # and within the extents of the input velocity map
        v, = np.nonzero(np.isfinite(kwargs['x']) & np.isfinite(kwargs['y']) &
            self.inside_polygon(kwargs['x'],kwargs['y']))
        # check that there are indice values (0 is falsy)
        if not np.any(v) and not np.any(v == 0):
            return (U, V)
        # calculating indices for original grid
        xmin,xmax,ymin,ymax = self.velocity.extent
        ii = np.floor((kwargs['x'][v]-xmin)/self.velocity.spacing[0]).astype('i')
        jj = np.floor((kwargs['y'][v]-ymin)/self.velocity.spacing[1]).astype('i')
        # weight arrays
        Wa = ((kwargs['x'][v]-self.velocity.x[ii])*(kwargs['y'][v]-self.velocity.y[jj]))
        Wb = ((self.velocity.x[ii+1]-kwargs['x'][v])*(kwargs['y'][v]-self.velocity.y[jj]))
        Wc = ((kwargs['x'][v]-self.velocity.x[ii])*(self.velocity.y[jj+1]-kwargs['y'][v]))
        Wd = ((self.velocity.x[ii+1]-kwargs['x'][v])*(self.velocity.y[jj+1]-kwargs['y'][v]))
        W = ((self.velocity.x[ii+1]-self.velocity.x[ii])*(self.velocity.y[jj+1]-self.velocity.y[jj]))
        # data at indices
        Ua,Va = (self.velocity.U[jj,ii], self.velocity.V[jj,ii])
        Ub,Vb = (self.velocity.U[jj+1,ii], self.velocity.V[jj+1,ii])
        Uc,Vc = (self.velocity.U[jj,ii+1], self.velocity.V[jj,ii+1])
        Ud,Vd = (self.velocity.U[jj+1,ii+1],self.velocity.V[jj+1,ii+1])
        # calculate bilinear interpolated data
        U[v] = (Ua*Wa + Ub*Wb + Uc*Wc + Ud*Wd)/W
        V[v] = (Va*Wa + Vb*Wb + Vc*Wc + Vd*Wd)/W
        # replace invalid values with fill value
        U = np.nan_to_num(U, nan=kwargs['fill_value'])
        V = np.nan_to_num(V, nan=kwargs['fill_value'])
        return (U, V)

    # PURPOSE: use biharmonic splines to interpolate velocities to coordinates
    def spline_interpolation(self, **kwargs):
        """
        Interpolate U and V velocities to coordinates using biharmonic splines

        Parameters
        ----------
        x: float or NoneType, default None
            x-coordinates
        y: float or NoneType, default None
            y-coordinates
        kx: int, default 1
            degrees of the bivariate spline in x-direction
        ky: int, default 1
            degrees of the bivariate spline in y-direction
        fill_value: float, default np.nan
            Invalid value

        Returns
        -------
        U: float
            Velocity in x-direction
        V: float
            Velocity in y-direction
        """
        # set default keyword options
        kwargs.setdefault('x', None)
        kwargs.setdefault('y', None)
        kwargs.setdefault('kx', 1)
        kwargs.setdefault('ky', 1)
        kwargs.setdefault('fill_value', self.fill_value)
        # output interpolated data
        U = np.full_like(kwargs['x'], np.nan)
        V = np.full_like(kwargs['x'], np.nan)
        # only run interpolation if coordinates are finite
        # and within the extents of the input velocity map
        v, = np.nonzero(np.isfinite(kwargs['x']) & np.isfinite(kwargs['y']) &
            self.inside_polygon(kwargs['x'],kwargs['y']))
        # check that there are indice values (0 is falsy)
        if not np.any(v) and not np.any(v == 0):
            return (U, V)
        # create mask for invalid values
        indy,indx = np.nonzero((self.velocity.U == self.fill_value) |
            (self.velocity.V == self.fill_value) |
            (np.isnan(self.velocity.U)) | (np.isnan(self.velocity.V)))
        self.velocity.U[indy,indx] = 0.0
        self.velocity.V[indy,indx] = 0.0
        mask = np.zeros((self.velocity.shape))
        mask[indy,indx] = 1.0
        # build spline interpolants for input grid
        if not self.interpolant:
            # use scipy bivariate splines to interpolate values
            self.interpolant['U'] = scipy.interpolate.RectBivariateSpline(
                self.velocity.x, self.velocity.y, self.velocity.U.T,
                kx=kwargs['kx'], ky=kwargs['ky'])
            self.interpolant['V'] = scipy.interpolate.RectBivariateSpline(
                self.velocity.x, self.velocity.y, self.velocity.V.T,
                kx=kwargs['kx'], ky=kwargs['ky'])
            self.interpolant['mask'] = scipy.interpolate.RectBivariateSpline(
                self.velocity.x, self.velocity.y, mask.T,
                kx=kwargs['kx'], ky=kwargs['ky'])
        # create mask for invalid values
        invalid = np.ceil(self.interpolant['mask'].ev(
            kwargs['x'][v],kwargs['y'][v])).astype(bool)
        masked_values = np.where(invalid, np.nan, 0.0)
        # calculate interpolated data
        U[v] = self.interpolant['U'].ev(
            kwargs['x'][v],kwargs['y'][v]) + masked_values
        V[v] = self.interpolant['V'].ev(
            kwargs['x'][v],kwargs['y'][v]) + masked_values
        # replace invalid values with fill value
        U = np.nan_to_num(U, nan=kwargs['fill_value'])
        V = np.nan_to_num(V, nan=kwargs['fill_value'])
        return (U, V)

    # PURPOSE: use regular grid interpolation of velocities to coordinates
    def regular_grid_interpolation(self, **kwargs):
        """
        Regular grid interpolation of time-variable U and V velocities
            to coordinates and times

        Parameters
        ----------
        x: float or NoneType, default None
            x-coordinates
        y: float or NoneType, default None
            y-coordinates
        t: float or NoneType, default None
            time coordinates
        method: str
            Method of regular grid interpolation

                - ``'nearest'``
                - ``'linear'``
        fill_value: float, default np.nan
            Invalid value

        Returns
        -------
        U: float
            Velocity in x-direction
        V: float
            Velocity in y-direction
        """
        # set default keyword options
        kwargs.setdefault('x', None)
        kwargs.setdefault('y', None)
        kwargs.setdefault('t', None)
        kwargs.setdefault('method', self.method)
        kwargs.setdefault('fill_value', self.fill_value)
        # output interpolated data
        U = np.full_like(kwargs['x'], np.nan)
        V = np.full_like(kwargs['x'], np.nan)
        # only run interpolation if coordinates are finite
        # and within the extents of the input velocity map
        v, = np.nonzero(np.isfinite(kwargs['x']) & np.isfinite(kwargs['y']) &
            self.inside_polygon(kwargs['x'],kwargs['y']))
        # check that there are indice values (0 is falsy)
        if not np.any(v) and not np.any(v == 0):
            return (U, V)
        # build regular grid interpolants for input grid
        if not self.interpolant:
            # use scipy regular grid to interpolate values for a given method
            # will extrapolate velocities forward in time if outside range
            self.interpolant['U'] = scipy.interpolate.RegularGridInterpolator(
                (self.velocity.y, self.velocity.x, self.velocity.time),
                self.velocity.U, method=kwargs['method'], bounds_error=False,
                fill_value=None)
            self.interpolant['V'] = scipy.interpolate.RegularGridInterpolator(
                (self.velocity.y, self.velocity.x, self.velocity.time),
                self.velocity.V, method=kwargs['method'], bounds_error=False,
                fill_value=None)
        # calculate interpolated data
        U[v] = self.interpolant['U'].__call__(
            np.c_[kwargs['y'][v],kwargs['x'][v],kwargs['t'][v]])
        V[v] = self.interpolant['V'].__call__(
            np.c_[kwargs['y'][v],kwargs['x'][v],kwargs['t'][v]])
        # replace invalid values with fill value
        U = np.nan_to_num(U, nan=kwargs['fill_value'])
        V = np.nan_to_num(V, nan=kwargs['fill_value'])
        return (U, V)

    # PURPOSE: use unstructured interpolation of velocities to coordinates
    def unstructured_interpolation(self, **kwargs):
        """
        Interpolate unstructured U and V velocities to coordinates using
            N-dimensional interpolation functions

        Parameters
        ----------
        x: float or NoneType, default None
            x-coordinates
        y: float or NoneType, default None
            y-coordinates
        t: float or NoneType, default None
            time coordinates
        method: str
            Method of unstructured interpolation

                - ``'nearestND'``
                - ``'linearND'``
        rescale: bool, default False
            Rescale points to unit cube before performing interpolation
        tree_options: dict or NoneType, default None
            Options passed to underlying KDTree for ``nearestND``
        fill_value: float, default np.nan
            Invalid value

        Returns
        -------
        U: float
            Velocity in x-direction
        V: float
            Velocity in y-direction
        """
        # set default keyword options
        kwargs.setdefault('x', None)
        kwargs.setdefault('y', None)
        kwargs.setdefault('t', None)
        kwargs.setdefault('method', None)
        kwargs.setdefault('rescale', False)
        kwargs.setdefault('tree_options', None)
        kwargs.setdefault('fill_value', self.fill_value)
        # output interpolated data
        U = np.full_like(kwargs['x'], np.nan)
        V = np.full_like(kwargs['x'], np.nan)
        # only run interpolation if coordinates are finite
        # and within the extents of the input velocity mesh
        valid = np.ones_like(kwargs['x'], dtype=bool)
        valid &= np.isfinite(kwargs['x'])
        valid &= np.isfinite(kwargs['y'])
        valid &= self.inside_polygon(kwargs['x'], kwargs['y'])
        # check that there are indice values
        if not np.any(valid):
            return (U, V)
        # build delaunay triangulations for input mesh coordinates
        if not hasattr(self.velocity, 'mesh'):
            # attempt to build delaunay triangulation
            _, self.velocity.mesh = self.find_valid_triangulation(
                self.velocity.x, self.velocity.y)
        # reduce to points within the convex hull of the triangulation
        valid &= self.inside_simplex(kwargs['x'], kwargs['y'])
        v, = np.nonzero(valid)
        # interpolator and keyword arguments for selected method
        if (kwargs['method'] == 'nearestND'):
            Interpolator = scipy.interpolate.NearestNDInterpolator
            kwds = dict(rescale=kwargs['rescale'],
                tree_options=kwargs['tree_options'])
        elif (kwargs['method'] == 'linearND'):
            Interpolator = scipy.interpolate.LinearNDInterpolator
            kwds = dict(rescale=kwargs['rescale'], fill_value=np.nan)
        else:
            raise ValueError('Invalid interpolation function')
        # build interpolants for input velocity meshes
        if not self.interpolant:
            self.interpolant['U'] = Interpolator(
                self.velocity.mesh, self.velocity.U, **kwds)
            self.interpolant['V'] = Interpolator(
                self.velocity.mesh, self.velocity.V, **kwds)
        if not self.interpolant and (self.velocity.ndim > 1):
            # build interpolants for time-variable velocities
            nt = len(self.velocity.time)
            # create 1-d interpolant through time
            self.interpolant['time'] = scipy.interpolate.interp1d(
                self.velocity.time, np.arange(nt), kind='linear')
        # evaluate at points
        if (self.velocity.ndim == 1):
            # evalulate using invariant velocities
            U[v] = self.interpolant['U'].__call__(
                np.c_[kwargs['x'][v], kwargs['y'][v]])
            V[v] = self.interpolant['V'].__call__(
                np.c_[kwargs['x'][v], kwargs['y'][v]])
        else:
            # evalulate using time-variable velocities
            UT = self.interpolant['U'].__call__(
                np.c_[kwargs['x'][v], kwargs['y'][v]])
            VT = self.interpolant['V'].__call__(
                np.c_[kwargs['x'][v], kwargs['y'][v]])
            # linearly interpolate in time
            times = np.ones_like(kwargs['x'])*kwargs['t']
            indices = self.interpolant['time'].__call__(times[v]).astype(int)
            # clip indices to valid range for temporal interpolation
            indices = np.clip(indices, 0, nt-1)
            for tstep in np.unique(indices):
                # find valid points
                vi, = np.nonzero((indices == tstep) & valid)
                # check that there are indice values (0 is falsy)
                if not np.any(vi) and not np.any(vi == 0):
                    continue
                # calculate weights for linearly interpolating in time
                weight = (times[vi] - self.velocity.time[tstep]) / \
                    (self.velocity.time[tstep+1] - self.velocity.time[tstep])
                # linearly interpolate in time
                U[vi] = (1.0 - weight)*UT[vi,tstep] + weight*UT[vi,tstep+1]
                V[vi] = (1.0 - weight)*VT[vi,tstep] + weight*VT[vi,tstep+1]
        # replace invalid values with fill value
        U = np.nan_to_num(U, nan=kwargs['fill_value'])
        V = np.nan_to_num(V, nan=kwargs['fill_value'])
        return (U, V)

    # PURPOSE: find a valid Delaunay triangulation for coordinates x0 and y0
    # http://www.qhull.org/html/qhull.htm#options
    # Attempt 1: standard qhull options Qt Qbb Qc Qz
    # Attempt 2: rescale and center the inputs with option QbB
    # Attempt 3: joggle the inputs to find a triangulation with option QJ
    # if no passing triangulations: exit with empty list
    def find_valid_triangulation(self, x0, y0):
        """
        Attempt to find a valid Delaunay triangulation for coordinates

        - Attempt 1: ``Qt Qbb Qc Qz``
        - Attempt 2: ``Qt Qc QbB``
        - Attempt 3: ``QJ QbB``

        Parameters
        ----------
        x0: float
            x-coordinates for mesh
        y0: float
            y-coordinates for mesh
        """
        # Attempt 1: try with standard options Qt Qbb Qc Qz
        # Qt: triangulated output, all facets will be simplicial
        # Qbb: scale last coordinate to [0,m] for Delaunay triangulations
        # Qc: keep coplanar points with nearest facet
        # Qz: add point-at-infinity to Delaunay triangulation

        # Attempt 2 in case of qhull error from Attempt 1 try Qt Qc QbB
        # Qt: triangulated output, all facets will be simplicial
        # Qc: keep coplanar points with nearest facet
        # QbB: scale input to unit cube centered at the origin

        # Attempt 3 in case of qhull error from Attempt 2 try QJ QbB
        # QJ: joggle input instead of merging facets
        # QbB: scale input to unit cube centered at the origin

        # try each set of qhull_options
        for i,qhull_option in enumerate(['Qt Qbb Qc Qz','Qt Qc QbB','QJ QbB']):
            try:
                triangle = scipy.spatial.Delaunay(np.c_[x0, y0],
                    qhull_options=qhull_option)
            except scipy.spatial.qhull.QhullError:
                pass
            else:
                return (i+1, triangle)
        # raise exception if still finding errors
        raise scipy.spatial.qhull.QhullError

    # PURPOSE: check a specified 2D point is inside the convex hull of a mesh
    def inside_simplex(self, x, y):
        """
        Indicates whether a specified 2D point is inside the convex hull of a mesh

        Parameters
        ----------
        x: float
            x-coordinates to query
        y: float
            y-coordinates to query

        Returns
        -------
        flag: bool
            Flag specifying if point is within convex hull

                - ``True`` for points within convex hull
                - ``False`` for points outside convex hull
        """
        # only run if velocity mesh has a find simplex attribute
        if hasattr(self.velocity.mesh, 'find_simplex'):
            return (self.velocity.mesh.find_simplex(np.c_[x, y]) >= 0)
        else:
            raise AttributeError("Convex hull cannot be found for mesh")

    # PURPOSE: calculates the maximum angle within a triangle given the
    # coordinates of the triangles vertices A(x,y), B(x,y), C(x,y)
    def triangle_maximum_angle(self, Ax, Ay, Bx, By, Cx, Cy):
        """
        Calculates the maximum angles within triangles with
        vertices A, B and C

        Parameters
        ----------
        Ax: float
            x-coordinates of A vertices
        Ay: float
            y-coordinates of A vertices
        Bx: float
            x-coordinates of B vertices
        By: float
            y-coordinates of B vertices
        Cx: float
            x-coordinates of C vertices
        Cy: float
            y-coordinates of C vertices
        """
        # calculate sides of triangle (opposite interior angle at vertex)
        a = np.atleast_1d(np.sqrt((Cx - Bx)**2 + (Cy - By)**2))
        b = np.atleast_1d(np.sqrt((Cx - Ax)**2 + (Cy - Ay)**2))
        c = np.atleast_1d(np.sqrt((Ax - Bx)**2 + (Ay - By)**2))
        # calculate interior angles and convert to degrees
        alpha = np.arccos((b**2 + c**2 - a**2)/(2.0*b*c))*180.0/np.pi
        beta = np.arccos((a**2 + c**2 - b**2)/(2.0*a*c))*180.0/np.pi
        gamma = np.arccos((a**2 + b**2 - c**2)/(2.0*a*b))*180.0/np.pi
        # return the largest angle within the triangle
        return np.max(np.c_[alpha, beta, gamma], axis=1)

    def imshow(self, band=None, ax=None, imtype='speed', xy_scale=1.0, **kwargs):
        """
        Create plot of velocity magnitude or divergence

        Parameters
        ----------
        band: int or NoneType, default None
            band of velocity grid to show
        ax: obj or NoneType, default None
            matplotlib figure axis
        imtype: str, default 'speed'
            image type to plot


                - ``'speed'``: velocity magnitude
                - ``'divergence'``: flow divergence
        xy_scale: float, default 1.0
            Scaling factor for converting horizontal coordinates
        **kwargs: dict
            Keyword arguments for ``plt.imshow``

        Returns
        -------
        im: obj
            matplotlib ``AxesImage`` object
        """
        kwargs['extent'] = np.array(self.velocity.extent)*xy_scale
        kwargs['origin'] = 'lower'
        if ax is None:
            ax = plt.gca()
        if band is None:
            U = getattr(self.velocity, 'U')
            V = getattr(self.velocity, 'V')
        elif (band is not None):
            U = getattr(self.velocity, 'U')[:,:,band]
            V = getattr(self.velocity, 'V')[:,:,band]
        # calculate ice speed or flow divergence
        if (imtype == 'speed'):
            # calculate speed
            zz = np.sqrt(U**2 + V**2)
        elif (imtype == 'divergence'):
            # calculate divergence
            dU = np.gradient(U, self.velocity.x, axis=1)
            dV = np.gradient(V, self.velocity.y, axis=0)
            zz = dU + dV
        # create image plot of velocity magnitude or divergence
        im = ax.imshow(zz, **kwargs)
        # return the image
        return im

    def triplot(self, ax=None, **kwargs):
        """
        Create plot of unstructured triangular mesh

        Parameters
        ----------
        ax: obj or NoneType, default None
            matplotlib figure axis
        **kwargs: dict
            Keyword arguments for ``plt.triplot``

        Returns
        -------
        im: obj
            matplotlib ``AxesImage`` object
        """
        if ax is None:
            ax = plt.gca()
        # get delaunay triangulation
        if not hasattr(self.velocity, 'mesh'):
            # attempt to build delaunay triangulation
            _, self.velocity.mesh = self.find_valid_triangulation(
                self.velocity.x, self.velocity.y)
        # build matplotlib triangulation object
        triangle = mtri.Triangulation(self.velocity.x, self.velocity.y,
            self.velocity.mesh.vertices)
        # create triangle plot of velocity magnitude
        tri = ax.triplot(triangle, **kwargs)
        # return the triangle plot
        return tri

    def tricontourf(self, band=None, ax=None, **kwargs):
        """
        Create plot of velocity magnitude for unstructured meshes

        Parameters
        ----------
        band: int or NoneType, default None
            band of velocity mesh to show
        ax: obj or NoneType, default None
            matplotlib figure axis
        **kwargs: dict
            Keyword arguments for ``plt.tricontourf``

        Returns
        -------
        im: obj
            matplotlib ``AxesImage`` object
        """
        if ax is None:
            ax = plt.gca()
        if band is None:
            U = getattr(self.velocity, 'U')
            V = getattr(self.velocity, 'V')
        elif (band is not None):
            U = getattr(self.velocity, 'U')[:,band]
            V = getattr(self.velocity, 'V')[:,band]
        # calculate speed
        zz = np.sqrt(U**2 + V**2)
        # get delaunay triangulation
        if not hasattr(self.velocity, 'mesh'):
            # attempt to build delaunay triangulation
            _, self.velocity.mesh = self.find_valid_triangulation(
                self.velocity.x, self.velocity.y)
        # build matplotlib triangulation object
        triangle = mtri.Triangulation(self.velocity.x, self.velocity.y,
            self.velocity.mesh.vertices)
        # create triangle plot of velocity magnitude
        tri = ax.tricontourf(triangle, zz, **kwargs)
        # return the triangle plot
        return tri

    def streamplot(self, band=None, ax=None, xy_scale=1.0, density=[0.5, 0.5], color='0.3', **kwargs):
        """
        Create stream plot of velocity vectors

        Parameters
        ----------
        band: int or NoneType, default None
            band of velocity grid to show
        ax: obj or NoneType, default None
            matplotlib figure axis
        xy_scale: float, default 1.0
            Scaling factor for converting horizontal coordinates
        density: float, default [0.5, 0.5]
            Closeness of streamlines
        color: str, default '0.3'
            Streamline color
        **kwargs: dict
            Keyword arguments for ``plt.streamplot``

        Returns
        -------
        sp: obj
            matplotlib ``StreamplotSet`` object
        """
        if ax is None:
            ax = plt.gca()
        if band is None:
            U = getattr(self.velocity, 'U')
            V = getattr(self.velocity, 'V')
        elif (band is not None):
            U = getattr(self.velocity, 'U')[:,:,band]
            V = getattr(self.velocity, 'V')[:,:,band]
        # add stream plot of velocity vectors
        gridx,gridy = np.meshgrid(self.velocity.x*xy_scale, self.velocity.y*xy_scale)
        sp = ax.streamplot(gridx, gridy, U, V, density=density, color=color, **kwargs)
        return sp<|MERGE_RESOLUTION|>--- conflicted
+++ resolved
@@ -23,6 +23,7 @@
 
 UPDATE HISTORY:
     Updated 10/2022: added option to plot divergence of velocity field
+        added sreaklines based on a velocity field
     Updated 08/2022: verify datatype of imported velocity fields
         add interpolation and plot routines for unstructured meshes
         place some imports within try/except statements
@@ -76,18 +77,13 @@
         Final y-coordinate after advection
     t0: float, default 0.0
         Ending time for advection
-<<<<<<< HEAD
     velocity: obj
         ``pointCollection`` object of velocity fields
 
         Can be type ``grid`` or ``mesh``
-=======
     streak: dict
         path traversed during advection (set kwarg 'streak' to true 
                         in translate methods to enable)
-    grid: obj
-        pointCollection grid object of velocity fields
->>>>>>> 6e8bd1ec
     filename: str
         input filename of velocity file
     integrator: str
@@ -125,12 +121,8 @@
         self.x0=None
         self.y0=None
         self.t0=kwargs['t0']
-<<<<<<< HEAD
         self.velocity=None
-=======
         self.streak={'x':[], 'y':[],'t':[]}
-        self.grid=None
->>>>>>> 6e8bd1ec
         self.filename=None
         self.integrator=copy.copy(kwargs['integrator'])
         self.method=copy.copy(kwargs['method'])
