--- conflicted
+++ resolved
@@ -104,13 +104,11 @@
         input filename of velocity file
     integrator: str
         Advection function
-
             - ``'euler'``
             - ``'RK4'``
             - ``'RKF45'``
     method: str, default 'linear'
         Interpolation method for velocities
-
             - ``'bilinear'``: quick bilinear interpolation
             - ``'spline'``: scipy bivariate spline interpolation
             - ``'linear'``, ``'nearest'``: scipy regular grid interpolations
@@ -146,11 +144,8 @@
         self.integrator=copy.copy(kwargs['integrator'])
         self.method=copy.copy(kwargs['method'])
         self.interpolant={}
-<<<<<<< HEAD
-=======
         self.xy0_interpolator=None
         self.time_units=copy.copy(kwargs['time_units'])
->>>>>>> 28b26e83
         self.fill_value=kwargs['fill_value']
 
     def __update_streak__(self, t, **kwargs):
@@ -227,7 +222,7 @@
         assert isinstance(kwargs['buffer'], (float, type(None))), \
             'buffer must be a float or None'
         assert isinstance(kwargs['scale'], (int, float)), \
-            'scale must be an int or float' 
+            'scale must be an int or float'
         # find input geotiff velocity file
         self.case_insensitive_filename(filename)
         # x and y limits (buffered maximum and minimum)
@@ -260,17 +255,12 @@
 
     # PURPOSE: read netCDF4 velocity file and extract x and y velocities
     def from_nc(self,
-<<<<<<< HEAD
             filename: str | io.IOBase,
             field_mapping: dict = dict(U='VX', V='VY'),
             group: str or None = None,
             bounds: list | np.ndarray | None = None,
             buffer: float | None = 5e4,
             scale: float = 1.0/31557600.0, **kwargs
-=======
-            filename: str | pathlib.Path | io.IOBase,
-            **kwargs
->>>>>>> 28b26e83
         ):
         """
         Read netCDF4 velocity file and extract x and y velocities
@@ -292,10 +282,8 @@
         scale: float, default None
             scaling factor for converting velocities to common units
         """
-<<<<<<< HEAD
         if self.x is None or not np.any(np.isfinite(self.x)):
             raise(ValueError('need to assign x and y before reading velocities'))
-=======
         # set default keyword arguments
         kwargs.setdefault('field_mapping', {'U':'VX', 'V':'VY'})
         kwargs.setdefault('group', None)
@@ -312,8 +300,8 @@
         assert isinstance(kwargs['buffer'], (float, type(None))), \
             'buffer must be a float or None'
         assert isinstance(kwargs['scale'], (int, float)), \
-            'scale must be an int or float'        
->>>>>>> 28b26e83
+            'scale must be an int or float'
+
         # find input netCDF4 velocity file
         self.case_insensitive_filename(filename)
         # x and y limits (buffered maximum and minimum)
@@ -326,7 +314,6 @@
         # read input velocity file from netCDF4
 
         self.velocity = pc.grid.data().from_nc(self.filename,
-<<<<<<< HEAD
             field_mapping=field_mapping, group=group,
             bounds=bounds, **kwargs)
         # attempt to read the error terms
@@ -337,11 +324,7 @@
             self.velocity.assign(eU=temp.ERRX, eV=temp.ERRY)
         except Exception:
             pass
-=======
-            field_mapping=kwargs['field_mapping'],
-            group=kwargs['group'],
-            bounds=bounds)
->>>>>>> 28b26e83
+
         # attempt to set dimensions if not current attribute
         try:
             setattr(self.velocity, 'ndim', self.velocity.U.ndim)
@@ -416,9 +399,9 @@
         assert isinstance(kwargs['buffer'], (float, type(None))), \
             'buffer must be a float or None'
         assert isinstance(kwargs['scale'], (int, float)), \
-            'scale must be an int or float'  
+            'scale must be an int or float'
         assert isinstance(kwargs['t_axis'], int), \
-            't_axis must be a int' 
+            't_axis must be a int'
         # read input velocity file from netCDF4
         self.velocity = pc.grid.data(t_axis=kwargs['t_axis']).from_dict(D_dict)
         # x and y limits (buffered maximum and minimum)
@@ -509,7 +492,7 @@
         assert isinstance(kwargs['buffer'], (float, type(None))), \
             'buffer must be a float or None'
         assert isinstance(kwargs['scale'], (int, float)), \
-            'scale must be an int or float'    
+            'scale must be an int or float'
         # x and y limits (buffered maximum and minimum)
         if (kwargs['bounds'] is None) and (kwargs['buffer'] is not None):
             bounds = self.buffered_bounds(kwargs['buffer'])
@@ -518,7 +501,6 @@
         # set scale for converting velocities to common units
         scale = np.float64(kwargs['scale'])
         # read input velocity data from grid objects
-<<<<<<< HEAD
         v_list=[]
         for Di in D_list:
             if isinstance(Di, self.__class__):
@@ -527,19 +509,15 @@
                 scale=1.
             else:
                 v_list += [Di]
-        self.velocity = pc.grid.data().from_list(v_list, sort=sort)
-=======
-        self.velocity = pc.grid.data().from_list(D_list,
-            sort=kwargs['sort']
-        )
->>>>>>> 28b26e83
+        self.velocity = pc.grid.data().from_list(v_list, sort=kwargs['sort'])
+
         # crop grid data to bounds
         if bounds is not None:
             self.velocity.crop(bounds[0], bounds[1])
         # attempt to set dimensions if not current attribute
         try:
             setattr(self.velocity, 'ndim', self.velocity.U.ndim)
-        except AttributeError as exc:
+        except AttributeError:
             pass
         # swap orientation of axes
         if (self.velocity.t_axis == 0) and (self.velocity.ndim == 3):
@@ -745,7 +723,6 @@
             Can be specified as two iterables
             (x, y) or three (x, y, t). The default is None.
         t_range : iterable, optional
-<<<<<<< HEAD
             time range for the interpolation, in velocity time units (seconds relative
                 to epoch).  If not specified, the time range of self.velocity
                 will be used.  The default is None.
@@ -754,16 +731,6 @@
             the time values in the velocity object will be used. The default is None.
         advection_time_step : float, optional
             The time step to use in parcel tracking, in days.  The default is 5.
-=======
-            time range for the interpolation, in velocity time units.
-            If not specified, the time range of self.velocity
-            will be used.  The default is None.
-        t_step : float, optional
-            The time step for the interpolation.
-            If not specified, the time values in the velocity object will be used.
-            The default is None.
->>>>>>> 28b26e83
-
         Returns
         -------
         grid_obj : pc.grid.data
@@ -784,7 +751,6 @@
             # use the times on the velocity object
             ti = self.velocity.t
         else:
-<<<<<<< HEAD
             ti = np.arange(bounds[2][0], bounds[2][1]+t_step, t_step)
         dx=self.velocity.x[1]-self.velocity.x[0]
 
@@ -816,40 +782,11 @@
                         self.y0 *= np.NaN
                     x_init[rows, cols, t_ind] = self.x0.reshape(xg_sub.shape)
                     y_init[rows, cols, t_ind] = self.y0.reshape(xg_sub.shape)
-                        
+
 
         grid_obj = pc.grid.data().from_dict({'x':x0, 'y':y0,'t':ti,'x0':x_init,'y0':y_init})
 
         return grid_obj
-=======
-            # use the specified time step
-            ti = np.arange(bounds[2][0], bounds[2][1] + t_step, t_step)
-        # x and y spacing of the velocity field
-        dx = self.velocity.x[1] - self.velocity.x[0]
-        dy = self.velocity.y[1] - self.velocity.y[0]
-        # x and y coordinates
-        x0 = np.arange(bounds[0][0] - dx, bounds[0][1] + dx, dx)
-        y0 = np.arange(bounds[1][0] - dy, bounds[1][1] + dy, dy)
-        # spatial and temporal coordinates
-        yg, xg, tg = np.meshgrid(x0, y0, ti, indexing='ij')
-        shp = xg.shape
-        self.x, self.y, self.t = [item.ravel() for item in (xg, yg, tg)]
-        self.translate_parcel()
-        # build interpolators
-        interp_dict = {}
-        interp_dict['x'] = scipy.interpolate.RegularGridInterpolator(
-            (y0, x0, ti),
-            self.x0.reshape(shp),
-            bounds_error = False
-        )
-        interp_dict['y'] = scipy.interpolate.RegularGridInterpolator(
-            (y0, x0, ti),
-            self.y0.reshape(shp),
-            bounds_error = False
-        )
-        # return the interpolator dictionary
-        return interp_dict
->>>>>>> 28b26e83
 
     # PURPOSE: translate a parcel between two times using an advection function
     def translate_parcel(self, **kwargs):
@@ -1374,7 +1311,7 @@
         """
         Interpolate U and V velocities to coordinates using
         regular grid interpolation
-        
+
         Can use time-variable ``U`` and ``V`` velocities
 
         Parameters
@@ -1860,5 +1797,4 @@
         """
         Converts time to seconds
         """
-        return timescale.time._to_sec[self.time_units]
-        +        return timescale.time._to_sec[self.time_units]